--- conflicted
+++ resolved
@@ -21,17 +21,9 @@
 % authorship, and a brief description of modifications
 %
 % Initial coding YP  - 11_27_2021
-<<<<<<< HEAD
-function A=PIESIM_NonPOLy2Mat_cheb(N, Rop, p, gridall)
-pvar s theta
-syms sym_s sym_theta
-ns=size(p,2);
-no=size(Rop,2);
-=======
 % DJ, 12/16/2024: Remove redundant variables.
 
 function A=PIESIM_NonPoly2Mat_cheb(N, Rop, p, gridall)
->>>>>>> b0ed1a5b
 
 ns=size(p,2);
 no=size(Rop,2);
@@ -41,13 +33,8 @@
 
     A(1:rsize,1:no)=0;
     for i=1:no 
-<<<<<<< HEAD
-    var_force=double(subs(Rop(m,i),gridall{p(m)+1}));
-    A(:,i)=fcht(var_force);
-=======
         var_force=double(subs(Rop(m,i),gridall{p(m)+1}));
         A(:,i)=fcht(var_force);
->>>>>>> b0ed1a5b
     end % i loop
 
     A_cell{m,1}=A;
