--- conflicted
+++ resolved
@@ -28,15 +28,9 @@
 %
 % Initial coding YP  - 06_28_2022
 % YP -  added support for an arbitary variable name - 04_16_2024
-<<<<<<< HEAD
-function [A, A_nonsquare]=PIESIM_PI2Mat_cheb_opmult_discretize(N, rsize, Rop, p)
-
-pvar s var;
-=======
 % DJ, 12/16/2024: Make sure variable to substitute matches that of Rop;
 
 function [A, A_nonsquare]=PIESIM_PI2Mat_cheb_opmult_discretize(N, rsize, Rop, p)
->>>>>>> b0ed1a5b
 
 A_nonsquare(1:N+1,1:N-p+1)=0;
 
@@ -47,15 +41,6 @@
 end
 
 chebgrid=cos(pi*(0:deg+1)/(deg+1));
-<<<<<<< HEAD
-if isa(Rop,'polynomial')
-        if (isempty(Rop.varname))
-            var=s;
-        else
-            var=Rop.varname;
-        end
-    Reval=subs(Rop,var,chebgrid);
-=======
 if isa(Rop,'polynomial') && ~isdouble(Rop)
     if numel(Rop.varname)>1                                                 % DJ, 12/16/2024
         error("The input polynomial depends on multiple variables; discretization not supported...")
@@ -63,7 +48,6 @@
         var = polynomial(Rop.varname);
         Reval = subs(Rop,var,chebgrid);
     end    
->>>>>>> b0ed1a5b
 else
     Reval=Rop*ones(1,deg+2);
 end
