%%%%%%%%%%%%%%%%%%%%%%%%%%%%%%%%%%%%%%%%%%%%%%%%%%%%%%%%%%%%%%%%%%%%%%%%%%%
% PIESIM_Poly2Mat_cheb.m     PIETOOLS 2024
%%%%%%%%%%%%%%%%%%%%%%%%%%%%%%%%%%%%%%%%%%%%%%%%%%%%%%%%%%%%%%%%%%%%%%%%%%%
% Constructs A - discrete matrix representation of a polymonial operator
%
% Inputs:
% N   - polynomial order of Chebyshev discretization polynomial
% Rop -  polynomial matrix operator size (n0+n1+n2) x no
% p - scalar - a "degree of smoothness" vector
%
% Outputs:
% A - matrix of size n0(N+1) n1N n2(N-1) x no that represents a Chebyshev
% discretizaiton of the polynomial matrix operator. Represents a block of a
% square total matrix operator for PIE solution
% A_nonsquare - matrix of size n0n1n2(N+1)^3 x no that represents a Chebyshev
% discretizaiton of the polynomial matrix operator. Represents a block of a
% non-square total matrix operator for reconstruction of the primary
% solution
%
%%%%%%%%%%%%%%%%%%%%%%%%%%%%%%%%%%%%%%%%%%%%%%%%%%%%%%%%%%%%%%%%%%%%%%%%%%%
%
% If you modify this code, document all changes carefully and include date
% authorship, and a brief description of modifications
%
% Initial coding YP  - 6_30_2022
% YP -  added support for an arbitary variable name - 04_16_2024

function [A, A_nonsquare]=PIESIM_POLy2Mat_cheb(N, Rop, p)
pvar s var
ns=size(p,2);
no=size(Rop,2);

if isa(Rop,'polynomial')
    deg=Rop.maxdeg;
else
    deg=1;
end

chebgrid=cos(pi*(0:deg+1)/(deg+1));

for m=1:ns
        
A(1:N+1,1:no,m)=0;


for k=1:no
    if (isempty(Rop))
        Rop_local=0;
    else
        Rop_local=Rop(m,k);
    end
    if isa(Rop_local,'polynomial')
         if (isempty(Rop_local.varname))
            var=s;
        else
            var=Rop_local.varname;
        end
    Reval=subs(Rop_local,var,chebgrid);
    else
    Reval=Rop_local*ones(1,deg+2);
    end

    acheb=fcht(double(Reval));

<<<<<<< HEAD
for j=1:length(acheb);
=======
for j=1:length(acheb)
>>>>>>> ec037561
A(j,k,m)=acheb(j);
end

end % k loop

A_block_nonsquare(1:N+1,1:no,m)=double(A(1:N+1,1:no,m));

rsize=N-p(m)+1;

A_block(1:rsize,1:no,m)=A_block_nonsquare(1:rsize,1:no,m);

A_cell{m,1}=A_block(1:rsize,1:no,m);
A_cell_nonsquare{m,1}=A_block_nonsquare(1:N+1,1:no,m);


end % m loop


A_nonsquare=cell2mat(A_cell_nonsquare);
A=cell2mat(A_cell);<|MERGE_RESOLUTION|>--- conflicted
+++ resolved
@@ -25,7 +25,7 @@
 % Initial coding YP  - 6_30_2022
 % YP -  added support for an arbitary variable name - 04_16_2024
 
-function [A, A_nonsquare]=PIESIM_POLy2Mat_cheb(N, Rop, p)
+function [A, A_nonsquare]=PIESIM_Poly2Mat_cheb(N, Rop, p)
 pvar s var
 ns=size(p,2);
 no=size(Rop,2);
@@ -62,12 +62,8 @@
 
     acheb=fcht(double(Reval));
 
-<<<<<<< HEAD
-for j=1:length(acheb);
-=======
 for j=1:length(acheb)
->>>>>>> ec037561
-A(j,k,m)=acheb(j);
+    A(j,k,m)=acheb(j);
 end
 
 end % k loop
