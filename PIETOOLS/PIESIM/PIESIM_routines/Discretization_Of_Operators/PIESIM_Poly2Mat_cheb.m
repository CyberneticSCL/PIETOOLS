%%%%%%%%%%%%%%%%%%%%%%%%%%%%%%%%%%%%%%%%%%%%%%%%%%%%%%%%%%%%%%%%%%%%%%%%%%%
% PIESIM_Poly2Mat_cheb.m     PIETOOLS 2024
%%%%%%%%%%%%%%%%%%%%%%%%%%%%%%%%%%%%%%%%%%%%%%%%%%%%%%%%%%%%%%%%%%%%%%%%%%%
% Constructs A - discrete matrix representation of a polymonial operator
%
% Inputs:
% N   - polynomial order of Chebyshev discretization polynomial
% Rop -  polynomial matrix operator size (n0+n1+n2) x no
% p - scalar - a "degree of smoothness" vector
%
% Outputs:
% A - matrix of size n0(N+1) n1N n2(N-1) x no that represents a Chebyshev
% discretizaiton of the polynomial matrix operator. Represents a block of a
% square total matrix operator for PIE solution
% A_nonsquare - matrix of size n0n1n2(N+1)^3 x no that represents a Chebyshev
% discretizaiton of the polynomial matrix operator. Represents a block of a
% non-square total matrix operator for reconstruction of the primary
% solution
%
%%%%%%%%%%%%%%%%%%%%%%%%%%%%%%%%%%%%%%%%%%%%%%%%%%%%%%%%%%%%%%%%%%%%%%%%%%%
%
% If you modify this code, document all changes carefully and include date
% authorship, and a brief description of modifications
%
% Initial coding YP  - 6_30_2022
% YP -  added support for an arbitary variable name - 04_16_2024
<<<<<<< HEAD

function [A, A_nonsquare]=PIESIM_Poly2Mat_cheb(N, Rop, p)
pvar s var
=======
% DJ, 12/16/2024: Make sure variable to substitute matches that of Rop;

function [A, A_nonsquare]=PIESIM_Poly2Mat_cheb(N, Rop, p)

>>>>>>> b0ed1a5b
ns=size(p,2);
no=size(Rop,2);

if isa(Rop,'polynomial')
    deg=Rop.maxdeg;
else
    deg=1;
end

chebgrid=cos(pi*(0:deg+1)/(deg+1));

for m=1:ns
        
A(1:N+1,1:no,m)=0;


for k=1:no
    if (isempty(Rop))
        Rop_local=0;
    else
        Rop_local=Rop(m,k);
    end
<<<<<<< HEAD
    if isa(Rop_local,'polynomial')
         if (isempty(Rop_local.varname))
            var=s;
        else
            var=Rop_local.varname;
        end
    Reval=subs(Rop_local,var,chebgrid);
=======
    if isa(Rop_local,'polynomial') && ~isdouble(Rop_local)
        if numel(Rop_local.varname)>1                                       % DJ, 12/16/2024
            error("The input polynomial depends on multiple variables; discretization not supported...")
        else
            var = polynomial(Rop_local.varname);
            Reval=subs(Rop_local,var,chebgrid);
        end        
>>>>>>> b0ed1a5b
    else
        Reval=Rop_local*ones(1,deg+2);
    end

    acheb=fcht(double(Reval));

for j=1:length(acheb)
    A(j,k,m)=acheb(j);
end

end % k loop

A_block_nonsquare(1:N+1,1:no,m)=double(A(1:N+1,1:no,m));

rsize=N-p(m)+1;

A_block(1:rsize,1:no,m)=A_block_nonsquare(1:rsize,1:no,m);

A_cell{m,1}=A_block(1:rsize,1:no,m);
A_cell_nonsquare{m,1}=A_block_nonsquare(1:N+1,1:no,m);


end % m loop


A_nonsquare=cell2mat(A_cell_nonsquare);
A=cell2mat(A_cell);<|MERGE_RESOLUTION|>--- conflicted
+++ resolved
@@ -24,16 +24,10 @@
 %
 % Initial coding YP  - 6_30_2022
 % YP -  added support for an arbitary variable name - 04_16_2024
-<<<<<<< HEAD
-
-function [A, A_nonsquare]=PIESIM_Poly2Mat_cheb(N, Rop, p)
-pvar s var
-=======
 % DJ, 12/16/2024: Make sure variable to substitute matches that of Rop;
 
 function [A, A_nonsquare]=PIESIM_Poly2Mat_cheb(N, Rop, p)
 
->>>>>>> b0ed1a5b
 ns=size(p,2);
 no=size(Rop,2);
 
@@ -56,15 +50,6 @@
     else
         Rop_local=Rop(m,k);
     end
-<<<<<<< HEAD
-    if isa(Rop_local,'polynomial')
-         if (isempty(Rop_local.varname))
-            var=s;
-        else
-            var=Rop_local.varname;
-        end
-    Reval=subs(Rop_local,var,chebgrid);
-=======
     if isa(Rop_local,'polynomial') && ~isdouble(Rop_local)
         if numel(Rop_local.varname)>1                                       % DJ, 12/16/2024
             error("The input polynomial depends on multiple variables; discretization not supported...")
@@ -72,7 +57,6 @@
             var = polynomial(Rop_local.varname);
             Reval=subs(Rop_local,var,chebgrid);
         end        
->>>>>>> b0ed1a5b
     else
         Reval=Rop_local*ones(1,deg+2);
     end
