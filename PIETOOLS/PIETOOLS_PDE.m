--- conflicted
+++ resolved
@@ -48,23 +48,18 @@
 %%%%%%%%%%%%%%%%%%%%%%%%%%%%%%%%%%%%%%%%%%%%%%%%
 %PIE=convert(PDE,'pie');
  PIEt = convert_PIETOOLS_PDE(PDEt);
- compare_PIEs(PIEt,PIEb)
  %%
 %%%%%%%%%%%%%%%%%%%%%%%%%%%%%%%%%%%%%%%%%%%%%%%%
 % Step 3: Analysis or Control script
 %%%%%%%%%%%%%%%%%%%%%%%%%%%%%%%%%%%%%%%%%%%%%%%%
 
 % % --- Specify settings ---
-<<<<<<< HEAD
 settings = lpisettings('light');
 %settings=settings_PIETOOLS_stripped();
 %settings = settings_PIETOOLS_light();
 %settings =settings_PIETOOLS_heavy();
  %settings=settings_PIETOOLS_veryheavy();
-=======
 %settings = settings_PIETOOLS_heavy;
-settings = lpisettings('heavy');
->>>>>>> fed32735
 settings.sos_opts.solver='sedumi';    % Solver to use
 settings.eppos = 1e-4;                % Positivity of Lyapunov Function with respect to real-valued states
 settings.eppos2 = 1*1e-6;             % Positivity of Lyapunov Function with respect to spatially distributed states
@@ -78,15 +73,9 @@
 %[prog, P] = PIETOOLS_stability(PIE,settings);
 %[prog, P] = PIETOOLS_stability_dual(PIE,settings);
 %[prog, P, gamma] = PIETOOLS_Hinf_gain(PIE,settings);
-<<<<<<< HEAD
 %[prog, P, gamma] = PIETOOLS_Hinf_gain_dual(PIE,settings);
  %[prog, K, gamma, P, Z] = PIETOOLS_Hinf_control(PIE,settings);
 % [prog, L, gamma, P, Z] = PIETOOLS_Hinf_estimator(PIE,settings);
-=======
-% [prog, P, gamma] = PIETOOLS_Hinf_gain_dual(PIE,settings);
-%  [prog, K, gamma, P, Z] = PIETOOLS_Hinf_control(PIE,settings);
-[prog, L, gamma, P, Z] = PIETOOLS_Hinf_estimator(PIEb,settings);
->>>>>>> fed32735
 %[prog, Wo, gamma] = PIETOOLS_H2_norm_o(PIE,settings);
 %[prog, Wc, gamma] = PIETOOLS_H2_norm_c(PIE,settings);
 
