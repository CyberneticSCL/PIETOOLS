--- conflicted
+++ resolved
@@ -52,13 +52,8 @@
 PDE_b.n0 = 0;    PDE_b.n1 = 0;    PDE_b.n2 = ne;
 PDE_b.dom = [0,1];
 
-<<<<<<< HEAD
-PDE_b.A2 = on; PDE_b.Ca1 = on;
-PDE_b.C20 = [ze ze ze on];  PDE_b.B21 = on;   PDE_b.D11 = on;
-=======
-PDE_b.A2 = on; PDE_b.Ca1 = on; PDE_b.B21 = on*(s-s^2);   PDE_b.D11 = on;
+PDE_b.A2 = on; PDE_b.Ca1 = on; PDE_b.B21 = on;   PDE_b.D11 = on;
 PDE_b.C20 = [ze ze ze on];  
->>>>>>> fed32735
 
 PDE_b.B = [on ze ze ze;
            ze on ze ze];
