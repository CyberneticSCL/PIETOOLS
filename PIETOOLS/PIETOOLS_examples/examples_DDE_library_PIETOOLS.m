%%%%%%%%%%%%%%%%%%%%%%%%%%%%%%%%%%%%%%%%%%%%%%%%%%%%%%%%%%%%%%%%%%%%%%%%%%%
% examples_DDE_library_PIETOOLS.m     PIETOOLS 2022a
%%%%%%%%%%%%%%%%%%%%%%%%%%%%%%%%%%%%%%%%%%%%%%%%%%%%%%%%%%%%%%%%%%%%%%%%%%%
% This library file contains the definition of some common DDE systems
% drawn from the literature. To use one of the examples, simply uncomment
% the variable definitions for that example. Please make sure no other
% example is uncommented, or you will have problems.
%
% The examples are grouped into various problem types. These types are as
% follows:
% 1. Stability Analysis Tests
% 2. Hinf-gain Analysis
% 3. Optimal Control Problems
% 4. Optimal Estimator Design Problems
%
% The examples are typically called using a line in the main PIETOOLS_DDE.m
% file. Simply save your changes to the library file, uncomment the line
% examples_DDE_library_PIETOOLS.m in PIETOOLS_DDE.m and run PIETOOLS_DDE.m.
% Of course, you can also run the library file directly.
%
% Most examples in each problem type include the option to solve the LPI
% according to their problem type. Hence, it is recommended that you also
% uncomment the toggle as well. e.g. stability=1, Hinf_gain=1, etc.
%
% When relevant, we also include citations for each example, indicating the
% sources. The bibtex for each citation is included at the end of the
% library file.
%
% If you wish to include a new example in our library, please send it to us
% and we will include it in the next release. Please also include the
% citation information, if available.
%
% Parts of a DDE: tau DDE.Ai A0 B1 B2 C1 C1i D11 D12 D21 D22 Dop
%
%%%%%%%%%%%%%%%%%%%%%%%%%%%%%%%%%%%%%%%%%%%%%%%%%%%%%%%%%%%%%%%%%%%%%%%%%%%
%
% If you modify this code, document all changes carefully and include date
% authorship, and a brief description of modifications
%
% Initial coding MP - 10_01_2020
% updated to DDE data structure 5_3_2021


%%%%%%%%%%%%%%%%%%%%%%%%%%%%%%%%%%%%%%%%%%%%%%%%%%%%%%%%%%%%%%%%%%%%%%%%%%%
% STABILITY TEST EXAMPLES %%%%%%%%%%%%%%%%%%%%%%%%%%%%%%%%%%%%%%%%%%%%%%%%%
%%%%%%%%%%%%%%%%%%%%%%%%%%%%%%%%%%%%%%%%%%%%%%%%%%%%%%%%%%%%%%%%%%%%%%%%%%%
% %%% Distributed delay example
% stability=1
% stability_dual=1
% DDE.A0=[0.2 0;0.2 0.1]; DDE.Ai{1}=[0 0;0 0]; DDE.Adi{1}=[-1 0;-1 -1];
% DDE.tau(1)=2.0;%    h=1/DDE.tau(1);
% the analytical range is [0.2, 2.04]
% %%%%%%%%%%%%%%%%%%%%%%%%%%%%%%%%%%%%%%%%%%%%%%%%%%%%%%%%%%%%%%%%%
% %%% Distributed delay from [1], page 270
% stability=1
% stability_dual=1
% Ap1=[2 2.25;0 -.5];Ap2=[-1 0;0 -1];
% DDE.A0=[-1.5 0;0.5 -1];  DDE.Adi{1}=Ap1-Ap2; DDE.Adi{2}=Ap2;
% tauN=1.8;
% DDE.tau(1)=tauN/2;DDE.tau(2)=tauN;%
% % [1] says the stable range is tauNmax<2
% %%%%%%%%%%%%%%%%%%%%%%%%%%%%%%%%%%%%%%%%%%%%%%%%%%%%%%%%%%%%%%%%%
% %%%%%%%%%%%%%%%%%%%%%%%%%%%%%%%%%%%%%%%%%%%%%%%%%%%%%%%%%%%%%%%%%
% % % Example B from [1], page 193
% stability=1
% stability_dual=1
% DDE.A0=[0 1;-2 .1];
% DDE.Ai{1}=[0 0;1 0];
% DDE.tau(1)=1.5;
% % %%%% answer - taumin=.100174
% % %%%% answer - taumax=1.71785
% %%%%%%%%%%%%%%%%%%%%%%%%%%%%%%%%%%%%%%%%%%%%%%%%%%%%%%%%%%%%%%%%%
% %%%%%%%%%%%%%%%%%%%%%%%%%%%%%%%%%%%%%%%%%%%%%%%%%%%%%%%%%%%%%%%%%
% % % % Example from [1], page 192
% stability=1
% stability_dual=1
%    DDE.A0=[-2 0;0 -.9];%
%    DDE.Ai{1}=[-1 0; -1 -1];%
%    DDE.tau(1) = 6;
% % %%%% [1] says stable range is tau < 6.17258
% %%%%%%%%%%%%%%%%%%%%%%%%%%%%%%%%%%%%%%%%%%%%%%%%%%%%%%%%%%%%%%%%%
% % % Example A from [2]
% stability=1
% stability_dual=1
% % % \dot x=-x(t-tau)+w(t)
% % % z(t)=x(t)+w(t)
%  DDE.A0=[0];
%  DDE.Ai{1}=[-1];
%  DDE.tau(1)=1.56;
% % %%%% answer - taumax=1.5707
% %%%%%%%%%%%%%%%%%%%%%%%%%%%%%%%%%%%%%%%%%%%%%%%%%%%%%%%%%%%%%%%%%
% % % Example C from [2] and from [3]
% stability=1
% stability_dual=1
% DDE.A0=[-2];
% DDE.Ai{1}=[2.99];
% DDE.Ai{2}=[-1]
% DDE.tau(1)=1;DDE.tau(2)=2;
% % %%%% answer - bmax=3
% %%%%%%%%%%%%%%%%%%%%%%%%%%%%%%%%%%%%%%%%%%%%%%%%%%%%%%%%%%%%%%%%%
% % % % Example D from [2]
%  stability=1
%  stability_dual=1
%   tauN=1.3;
%   DDE.A0=[0 1;-1 .1];
%   DDE.Ai{1}=[0 0; -1 0];
%   DDE.Ai{2}=[0 0;1 0];
%   DDE.tau(1)=tauN/2;DDE.tau(2)=tauN;
% % % %%%% answer - tauNmax=1.3722
% %%%%%%%%%%%%%%%%%%%%%%%%%%%%%%%%%%%%%%%%%%%%%%%%%%%%%%%%%%%%%%%%%
% % % % % Example E from [2], taken from [9]
%  stability=1
%  stability_dual=1
%   tauN=1.37;
%   A=[0 0 1 0; 0 0 0 1;-10 10 0 0;5 -15 0 -.25];
%   B=[0;0;1;0]; C=[1 0 0 0];K=1;
%   DDE.A0=A-B*K*C;
%   DDE.Ai{1}=B*K*C;
%   DDE.tau(1)=1.1;
% % % %%%% answer - tauNmax\in [3.9,3.95] (Note:requires veryheavy settings)
%


%%%%%%%%%%%%%%%%%%%%%%%%%%%%%%%%%%%%%%%%%%%%%%%%%%%%%%%%%%%%%%%%%%%%%%%%%%%
% Hinf gain %%%%%%%%%%%%%%%%%%%%%%%%%%%%%%%%%%%%%%%%%%%%%%%%%%%%%%%%%%%%%%%
%%%%%%%%%%%%%%%%%%%%%%%%%%%%%%%%%%%%%%%%%%%%%%%%%%%%%%%%%%%%%%%%%%%%%%%%%%%
% % Example 1 (unsourced)
% % \dot x=-x(t-tau)+w(t)
% % z(t)=x(t)+w(t)
% Hinf_gain=1
% Hinf_gain_dual=1
%  DDE.A0=[0];
%  DDE.Ai{1}=[-1];
%  DDE.B1=[1];
%  DDE.C1=[1];
%  DDE.D11=[1];
%  DDE.tau(1)=1.5;
% %%%% answer - 2 @ tau=.5
% %%%% answer - 25.907 @ tau=1.5
% %%%%%%%%%%%%%%%%%%%%%%%%%%%%%%%%%%%%%%%%%%%%%%%%%%%%%%%%%%%%%%%%%
% % % % Example A.1 from [3]
%    Hinf_gain=1
%    Hinf_gain_dual=1
%     DDE.A0=[-2 0;0 -.9];%
%     DDE.Ai{1}=[-1 0; -1 -1];%
%     DDE.B1=[-.5;1];
%     DDE.C1=[1 0];
% % %   DDE.D12=[0;.1];
%     DDE.tau(1) = .846;
% % %%%% answer - .2364 (tau=.846)
% %
% %%%%%%%%%%%%%%%%%%%%%%%%%%%%%%%%%%%%%%%%%%%%%%%%%%%%%%%%%%%%%%%%%
% % % % Example A.2 from [3]
%    Hinf_gain=1
%    Hinf_gain_dual=1
%     DDE.A0=[0 1;-2 .1];%
%     DDE.Ai{1}=[0 0; 1 0];%
%     DDE.B1=[1 0;0 1];
%     DDE.C1=[0 1];
%     DDE.tau(1) = .846;%.846; %1.5707
% % %%%% answer - 2.87 (tau=.846)
% %
% % %%%%%%%%%%%%%%%%%%%%%%%%%%%%%%%%%%%%%%%%%%%%%%%%%%%%%%%%%%%%%%%%%
% % % % % Example D, derived from [2]
% Hinf_gain=1
% Hinf_gain_dual=1
%  tauN=1.0;
%  DDE.A0=[0 1;-1 .1];
%  DDE.Ai{1}=[0 0; -1 0];
%  DDE.Ai{2}=[0 0;1 0];
%     DDE.B1=[-.5;1];
%     DDE.C1=[1 0]; %DDE.C1i{1}=[0 0;0 0];
%  DDE.tau(1)=tauN/2;DDE.tau(2)=tauN;
% % % %%%% answer - gamma=4.9784


%%%%%%%%%%%%%%%%%%%%%%%%%%%%%%%%%%%%%%%%%%%%%%%%%%%%%%%%%%%%%%%%%%%%%%%%%%%
% Hinf optimal control EXAMPLES %%%%%%%%%%%%%%%%%%%%%%%%%%%%%%%%%%%%%%%%%%%
%%%%%%%%%%%%%%%%%%%%%%%%%%%%%%%%%%%%%%%%%%%%%%%%%%%%%%%%%%%%%%%%%%%%%%%%%%%
% %
% % % % % Example 3 from [4], taken from [8], [7]
% %
% Hinf_control=1
%   DDE.A0=[0 0;0 1];%
%   DDE.Ai{1}=[-1 -1; 0 -.9];%
%   DDE.B1=[1;1]; DDE.B2=[0;1];
%   DDE.C1=[0 1;0 0]; %DDE.C1i{1}=[0 0;0 0];
%   %D11=[0;0];
%   DDE.D12=[0;.1];
%    DDE.tau(1) = 2;
% %
% % % % %%%% answer - .1000 (tau=.99)
% % % % %%%% answer - 1.339 (tau=2)

% % % %%%%%%%%%%%%%%%%%%%%%%%%%%%%%%%%%%%%%%%%%%%%%%%%%%%%%%%%%%%%%%%%%
% % % % Example B.2 from [4], adapted from [7]
% % % % \dot x=.1x(t)-x(t-tau)+w(t)+u(t)
% % % % % z(t)=x(t)+w(t)
% Hinf_control=1
%     DDE.A0=[2 1;0 -1];%
%     DDE.Ai{1}=[-1 0; -1 1];%
%     DDE.B1=[-.5;1]; DDE.B2=[3;1];
%     DDE.C1=[1 -.5;0 0];
%     DDE.D12=[0;1];
%     DDE.tau(1) = .3;
% %%% answer - .3953

% % % %%%%%%%%%%%%%%%%%%%%%%%%%%%%%%%%%%%%%%%%%%%%%%%%%%%%%%%%%%%%%%%%%
% % % Example B.3 from [4], adapted from [6]
% Hinf_control=1
%    DDE.A0=[-1 2;0 1];%
%    DDE.Ai{1}=[.6 -.4; 0 0];%
%    DDE.Ai{2}=[0 0; 0 -.5];%
%    DDE.B1=[1;1]; DDE.B2=[0;1];
%    DDE.C1=[1 0;0 1;0 0];
%    DDE.D12=[0;0;.1];
%    DDE.tau(1) = 1;DDE.tau(2)=2;
% %%% answer - .6104
% % % %%%%%%%%%%%%%%%%%%%%%%%%%%%%%%%%%%%%%%%%%%%%%%%%%%%%%%%%%%%%%%%%%
% % % Scalability Example from [4]
% % delaymat=[1 2 3 5 10]
% % dimmat=[1 2 3 5 10]
% %  for iii=5:5 %dimmat=[1 2 3 5 10] n
% %      for jjj=1:5 %delaymat=[1 2 3 5 10] K
% %         clear prog tau Ai A0 B1 B2 C1 C1i D11 D12 D21 D22 Dop
% %  nndim=dimmat(iii);nndelay=delaymat(jjj);
%
% Hinf_control=1
%  nndim=3;nndelay=3;
% 
% DDE.A0=zeros(nndim);
% DDE.B1=ones(nndim,1);
% DDE.B2=ones(nndim,1);
% DDE.C1=[ones(1,nndim);zeros(1,nndim)];
% DDE.D11=[0;0]; DDE.D12=[0;1];
% for j=1:nndelay
%   DDE.Ai{j}=-eye(nndim)/nndelay;
% %  DDE.C1i{j}=zeros(2,nndim);
%   DDE.tau(j) = j/nndelay;
% end
% Answer [3,3] - .9630
% %%%%%%%%%%%%%%%%%%%%%%%%%%%%%%%%%%%%%%%%%%%%%%%%%%%%%%%%%%%%%%
% % % % % %%% Spring-Mass Network delay problem
% % First node is referenced to wall. Delay between node i and i+1 is
% % tau(i+1). Control input is force at first node and is delayed by tau(n+1). disturbance input is
% % force at last node. regulated output is position of last node plus
% % control effort. sensed output is position of last node.
% n=3;
% a=1;b=.2;
% DDE.A0=[zeros(n) eye(n); -2*a*eye(n) -b*eye(n)];
% DDE.A0(2*n,n)=-a;DDE.A0(2*n,2*n)=-b;
% DDE.A0(n+1,1)=-a;DDE.A0(n+1,n+1)=-b;
% DDE.Ai{1}=zeros(2*n,2*n);DDE.Ai{1}(n+1,1)=-a;DDE.Ai{1}(n+1,n+1)=-b;
% h=.05;
% DDE.tau(1)=h;
% for i=2:n
%     DDE.Ai{i}=zeros(2*n,2*n);
%     DDE.Ai{i}(n+i,i-1)=a;DDE.Ai{i}(n+i-1,i)=a;DDE.Ai{i}(n+i,n+i-1)=b;DDE.Ai{i}(n+i-1,n+i)=b;
%     DDE.tau(i)=h*i;
% end
% %DDE.tau(n+1)=.1;
% DDE.B2=zeros(2*n,1);B2(n+1,1)=1;
% %DDE.B2i{n+1}=zeros(2*n,1);DDE.B2i{n+1}(n+1,1)=1;
% DDE.B1=zeros(2*n,1);DDE.B1(2*n,1)=1;
% DDE.C1=zeros(1,2*n);DDE.C1(1,n)=1;
% DDE.C2=zeros(1,2*n);DDE.C2(1,n)=1;D12=1;
% stability=1;
% %Hinf_gain=1;
% %Hinf_gain=1;
% %Hinf_estimator=1;
% Hinf_control=1;
% % stable at h=.08, unstable at h=1
% % for n=3: full size: d=24, reduced size: d=5 
% % for n=5: full size: d=60, reduced size: d=9 % minimal comp: 154.95s
% % for n=6: full size: d=84, reduced size: d=11 
% % for n=10: full size: d=220, reduced size: d=19 
% %%%%%%%%%%%%%%%%%%%%%%%%%%%%%%%%%%%%%%%%%%%%%%%%%%%%%%%%%%%%%%
% % % % %%% Multiple Showering People from [2] - tracking with integral control
% % % This is the DDE implementation
% Hinf_control=1
% n=3; %This is the number of users and can be changed
% shower_ex=2;
% nndelay=n;
% for i=1:nndelay
%     DDE.tau(i)=n;
% end
% alpha=1;
% alphav=alpha*ones(n,1);
% gamma=1/n;
% gammaM=gamma*ones(n,n);
% zn=zeros(n);
%  DDE.A0=[zn eye(n);zn zn];
% for i=1:n
%     gammav=gammaM(:,i);
%     Atemp=zn;
%     Atemp(:,i)=alphav(i)*gammav;
%     Atemp(i,i)=-alphav(i);
%     DDE.Ai{i}=[zn zn;zn Atemp];
% end
% Gam=zn;
% for i=1:nndelay
%     for j=1:n
%         if i~=j
%             Gam(i,j)=alphav(j)*gammaM(i,j);
%         end
%     end
% end
% DDE.B1=[-eye(n);diag(alphav)-Gam];
% DDE.B2=[zn;eye(n)];
% DDE.C1=[eye(n) zn;zn zn];
% DDE.D12=[zn;.1*eye(n)];
% % % %gam_guess; % min in [.32 .38]
% % % n=3 -> .4092
% % % n=10 -> .5964

% for n=3: full size: d=36, reduced size: d=3 
% for n=5: full size: d=5, reduced size: d=100 
% for n=10: full size: d=400, reduced size: d=10 

% %%%%%%%%%%%%%%%%%%%%%%%%%%%%%%%%%%%%%%%%%%%%%%%%%%%%%%%%%%%%%%%%%
% % % % % Wind Tunnel Problem from [4], adapted from [5]
% Hinf_control=1
% aM=1/1.964; kM=-.0117;zM=.8;wM=6;
% DDE.A0=[-aM 0 0; 0 0 1; 0 -wM^2 -2*zM*wM];
%  DDE.Adi{1}=[0 kM*aM 0; 0 0 0; 0 0 0];
%  DDE.C0=[1 0 0; 0 1 0;0 0 0]; DDE.C{1}=[0 0 0;0 0 0;0 0 0];
%  DDE.B2=[0;0;wM^2]; %B in paper
%  DDE.B1=[1 0;0 0;0 10]; % D in paper
%  DDE.tau(1)=.33;
%  DDE.D1=[0 0;0 0;0 0];
%  DDE.D2=[0;0;.1];
% % %  gam=1.9369   @6,12, eps1=eps2=.000001, tau=.33 IPM=6.61
% % %  gam=1.964   @4,8, eps1=eps2=.000001, tau=.33 IPM=1.98
% % %  gam=1.964   @2,4, eps1=eps2=.000001, tau=.33 IPM=.743
% % %  % C=[0 10]

% %%%%%%%%%%%%%%%%%%%%%%%%%%%%%%%%%%%%%%%%%%%%%%%%%%%%%%%%%%%%%%%%%%%%%%%%%
% Hinf optimal ESTIMATOR SYNTHESIS EXAMPLES %%%%%%%%%%%%%%%%%%%%%%%%%%%%%%%
% %%%%%%%%%%%%%%%%%%%%%%%%%%%%%%%%%%%%%%%%%%%%%%%%%%%%%%%%%%%%%%%%%%%%%%%%%
% % % % Example 1 from [12], adapted from [11]
% Hinf_estimator=1;
%    DDE.A0=[-3 4;2 0];%
%    DDE.Ai{1}=[0 0; 1 0];%
%    DDE.B1=[1 0;0 1];
%    DDE.C1=[1 0;0 1];
%    DDE.C2=[0 7];
% 
%    DDE.tau(1) = .3;
% % % %%%% answer - .2357

% %%%%%%%%%%%%%%%%%%%%%%%%%%%%%%%%%%%%%%%%%%%%%%%%%%%%%%%%%%%%%%%%%
% % Example 2 from [12], adapted from [13]
%    Hinf_estimator=1
%    DDE.A0=[0 0;0 1];%
%    DDE.Ai{1}=[-1 -1; 0 .9];%
%    DDE.B1=[1 0;0 1];
%    DDE.C1=[1 0];
%    DDE.C2=[0 1];
% 
%    DDE.tau(1) = 1;
% %%%% answer - 2.327

% % %%%%%%%%%%%%%%%%%%%%%%%%%%%%%%%%%%%%%%%%%%%%%%%%%%%%%%%%%%%%%%%%%
% % Example 3 from [12]
% Hinf_estimator=1
%    DDE.A0=[0 0;0 1];%
%    DDE.Ai{1}=[-1 -1; 0 .9]/2;%
%    DDE.Ai{2}=[-1 -1; 0 .9]/2;%
%    DDE.B1=[1 0;0 1];
%    DDE.C1=[1 0];
%    DDE.C2=[0 1];
% 
%    DDE.tau(1)=.5; DDE.tau(2) = 1;
% %%%% answer - 1.3501
% % % %%%%%%%%%%%%%%%%%%%%%%%%%%%%%%%%%%%%%%%%%%%%%%%%%%%%%%%%%%%%%%%%%
% % % Example 1 from [10]
% Hinf_estimator=1;
%    DDE.A0=[0 0;0 1];%
%    DDE.Ai{1}=[-1 -1; 0 .9];%
%    DDE.B1=[1 0;0 1];
%    DDE.C1=[1 0];
%     DDE.C2i{1}=[1 10];
%     DDE.D21i{1}=[0 5];
%     DDE.tau(1)=1;

% % %%%% answer - 1.808
% % % %%%%%%%%%%%%%%%%%%%%%%%%%%%%%%%%%%%%%%%%%%%%%%%%%%%%%%%%%%%%%%%%%
% % % % Example 2 from [10]
% Hinf_estimator=1;
%    DDE.A0=[0 3;-4 -5];%
%    DDE.Ai{1}=[-.1 0; .2 -.2];%
%    DDE.Ai{2}=[0 .1; -.2 -.3];%
%    DDE.B1=[-.4545 0;0 .9090];
%    DDE.C1=[0 100];
%    DDE.C2=[0 100];
%    DDE.C2i{1}=[0 10];
%    DDE.C2i{2}=[0 2];
%    DDE.D21=[1 1];
%    DDE.tau(1)=.3; DDE.tau(2)=.5;
% % %
% %% H2_norm examples
% % Example 1 from [13]
% H2_norm=1;
% H2_norm_dual=1;
<<<<<<< HEAD
% pvar t 
=======
>>>>>>> 259d561b
%  a=1;
%  b=2;
%  c=2;
%  tau=0.5;
<<<<<<< HEAD
% x=pde_var('state',1,[],[]);
% w=pde_var('input',1);
% z=pde_var('output',1);
% dde=[diff(x,t,1)==-a*subs(x,t,t-tau)+b*w;
%             z==c*x];
% %% Example 2b from [13]
% H2_norm=1;
% H2_norm_dual=1;
% DDE2.A0=[-1 1 2
%                 1 -3 2
%                 0 0 -1];
% nx=size(DDE2.A0,1);
% DDE2.Ai{1}=(1/5).*[-3 0 1
%                               1 -2 0
%                               0 2 -2];
% DDE2.Ai{2}=(1/5).*[-4 1 0
%                               0 -2 1
%                               2 1 -3];
% DDE2.B1=[1
%                 1
%                 1];
% DDE2.C1=[1 1 1];
% DDE2.tau=[pi/10 1];
% x=pde_var('state',3,[],[]);
% w=pde_var('input',1);
% z=pde_var('output',1);
% dde2=[diff(x,t,1)==DDE2.A0*x+DDE2.Ai{1}*subs(x,t,t-DDE2.tau(1))+DDE2.Ai{2}*subs(x,t,t-DDE2.tau(2))+DDE2.B1*w;
%             z==DDE2.C1*x];
=======
% DDE.Ai{1}=-a;
% DDE.B1=b;
% DDE.C1=c;
% DDE.tau = tau;
% %% Example 2b from [13]
H2_norm=1;
H2_norm_dual=1;
DDE.A0=[-1 1 2
                1 -3 2
                0 0 -1];
nx=size(DDE.A0,1);
DDE.Ai{1}=(1/5).*[-3 0 1
                              1 -2 0
                              0 2 -2];
DDE.Ai{2}=(1/5).*[-4 1 0
                              0 -2 1
                              2 1 -3];
DDE.B1=[1
                1
                1];
DDE.C1=[1 1 1];
DDE.tau=[pi/10 1];
>>>>>>> 259d561b
%%

% % % %%%% answer - 1.0448
% %%%%%%%%%%%%%%%%%%%%%%%%%%%%%%%%%%%%%%%%%%%%%%%%%%%%%%%%%%%%%%%%%%%%%%%%%
% RANDOM EXAMPLE GENERATOR %%%%%%%%%%%%%%%%%%%%%%%%%%%%%%%%%%%%%%%%%%%%%%%%
% %%%%%%%%%%%%%%%%%%%%%%%%%%%%%%%%%%%%%%%%%%%%%%%%%%%%%%%%%%%%%%%%%%%%%%%%%
% seed='default';%234235;
% maxn=3; pvar_deg=1;
% stability=0;
% stability_dual=0;
% Hinf_gain=0;
% Hinf_gain_dual=0;
% Hinf_control=0;
% Hinf_estimator=1;
% 
% %%%%%%%% Begin generating case
% nK=randi(maxn+1)-1; nx =randi(maxn+1)-1; nw=randi(maxn+1)-1; nu=randi(maxn+1)-1; nz=randi(maxn+1)-1; ny=randi(maxn+1)-1;
% %nK=2; nx =2; nw=1; nu=2; nz=1; ny=2;
% rng(seed)
% DDE.tau=rand([1 nK]);
% DDE.A0=rand([nx nx]);
% DDE.B1=rand([nx nw]);
% DDE.B2=rand([nx nu]);
% DDE.C1=rand([nz nx]);
% DDE.C2=rand([ny nx]);
% DDE.D11=rand([nz nw]);
% DDE.D12=rand([nz nu]);
% DDE.D21=rand([ny nw]);
% DDE.D22=rand([ny nu]);
% for i=1:nK
%     DDE.Ai{i}=rand([nx nx]);
%     DDE.B1i{i}=rand([nx nw]);
%     DDE.B2i{i}=rand([nx nu]);
%     DDE.C1i{i}=rand([nz nx]);
%     DDE.C2i{i}=rand([ny nx]);
%     DDE.D11i{i}=rand([nz nw]);
%     DDE.D12i{i}=rand([nz nu]);
%     DDE.D21i{i}=rand([ny nw]);
%     DDE.D22i{i}=rand([ny nu]);
%     DDE.Adi{i}=rand([nx nx]);
%     DDE.B1di{i}=rand([nx nw]);
%     DDE.B2di{i}=rand([nx nu]);
%     DDE.C1di{i}=rand([nz nx]);
%     DDE.C2di{i}=rand([ny nx]);
%     DDE.D11di{i}=rand([nz nw]);
%     DDE.D12di{i}=rand([nz nu]);
%     DDE.D21di{i}=rand([ny nw]);
%     DDE.D22di{i}=rand([ny nu]);
%     for j=1:pvar_deg
%         DDE.Adi{i}=DDE.Adi{i}+rand([nx nx])*s^j;
%         DDE.B1di{i}=DDE.B1di{i}+rand([nx nw])*s^j;
%         DDE.B2di{i}=DDE.B2di{i}+rand([nx nu])*s^j;
%         DDE.C1di{i}=DDE.C1di{i}+rand([nz nx])*s^j;
%         DDE.C2di{i}=DDE.C2di{i}+rand([ny nx])*s^j;
%         DDE.D11di{i}=DDE.D11di{i}+rand([nz nw])*s^j;
%         DDE.D12di{i}=DDE.D12di{i}+rand([nz nu])*s^j;
%         DDE.D21di{i}=DDE.D21di{i}+rand([ny nw])*s^j;
%         DDE.D22di{i}=DDE.D22di{i}+rand([ny nu])*s^j;
%     end
%     
% end


%%%%%%%%%%%%%%%%%%%%%%%%%%%%%%%%%%%%%%%%%%%%%%%%%%%%%%%%%%%%%%%%%%%%%%%%%%%
%%%%%%%%%%%%%%%%%%%%%%%%%%%%%%% References %%%%%%%%%%%%%%%%%%%%%%%%%%%%%%%%
%%%%%%%%%%%%%%%%%%%%%%%%%%%%%%%%%%%%%%%%%%%%%%%%%%%%%%%%%%%%%%%%%%%%%%%%%%%
% [1] -
%@book{gu2003stability,
%  title={Stability of time-delay systems},
%  author={Gu, Keqin and Chen, Jie and Kharitonov, Vladimir L},
%  year={2003},
%  publisher={Springer Science \& Business Media}
%}
%
% [2] -
% @article{peet2018dual,
%   title={A dual to Lyapunov's second method for linear systems with multiple delays and implementation using SOS},
%   author={Peet, Matthew M},
%   journal={IEEE Transactions on Automatic Control},
%   volume={64},
%   number={3},
%   pages={944--959},
%   year={2018},
%   publisher={IEEE}
% }
%
% [3] -
% @article{egorov2014necessary,
%   title={Necessary stability conditions for linear delay systems},
%   author={Egorov, Alexey V and Mondi{\'e}, Sabine},
%   journal={Automatica},
%   volume={50},
%   number={12},
%   pages={3204--3208},
%   year={2014},
%   publisher={Elsevier}
% }
%
% [4] -
% @article{peet2020convex,
%   title={A Convex Solution of the H\_\infty-Optimal Controller Synthesis Problem for Multidelay Systems},
%   author={Peet, Matthew M},
%   journal={SIAM Journal on Control and Optimization},
%   volume={58},
%   number={3},
%   pages={1547--1578},
%   year={2020},
%   publisher={SIAM}
% }
%
% [5] -
% @article{manitius1984feedback,
%   title={Feedback controllers for a wind tunnel model involving a delay: Analytical design and numerical simulation},
%   author={Manitius, A},
%   journal={IEEE Transactions on Automatic Control},
%   volume={29},
%   number={12},
%   pages={1058--1068},
%   year={1984},
%   publisher={IEEE}
% }
%
% [6] -
% @article{cao1998delay,
%   title={Delay-dependent robust stabilization of uncertain systems with multiple state delays},
%   author={Cao, Yong-Yan and Sun, You-Xian and Cheng, Chuwang},
%   journal={IEEE Transactions on Automatic Control},
%   volume={43},
%   number={11},
%   pages={1608--1612},
%   year={1998},
%   publisher={IEEE}
% }
%
% [7] -
% @article{fridman1998h,
%   title={H_\infty-state-feedback control of linear systems with small state delay},
%   author={Fridman, E and Shaked, U},
%   journal={Systems \& control letters},
%   volume={33},
%   number={3},
%   pages={141--150},
%   year={1998},
%   publisher={Elsevier}
% }
%
% [8] -
% @article{li1997criteria,
%   title={Criteria for robust stability and stabilization of uncertain linear systems with state delay},
%   author={Li, Xi and De Souza, Carlos E},
%   journal={Automatica},
%   volume={33},
%   number={9},
%   pages={1657--1662},
%   year={1997},
%   publisher={Elsevier}
% }
%
% [9] -
% @inproceedings{seuret2014complete,
%   title={Complete quadratic Lyapunov functionals using Bessel-Legendre inequality},
%   author={Seuret, Alexandre and Gouaisbaut, Fr{\'e}d{\'e}ric},
%   booktitle={2014 European Control Conference (ECC)},
%   pages={448--453},
%   year={2014},
%   organization={IEEE}
% }
%
% [10] -
% @article{wu2020h,
%   title={H$\backslash$infty-Optimal Observer Design for Linear Systems with Delays in States, Outputs and Disturbances},
%   author={Wu, Shuangshuang and Shivakumar, Sachin and Peet, Matthew M and Hua, Changchun},
%   journal={arXiv preprint arXiv:2004.04482},
%   year={2020}
% }
%
% [11] -
% @incollection{fattouh1998robust,
%   title={Robust observer design for time-delay systems: A riccati equation approach},
%   author={Fattouh, Anas and Sename, Olivier and Dion, Jean-Michel},
%   booktitle={Theory and Practice of Control and Systems},
%   pages={432--436},
%   year={1998},
%   publisher={World Scientific}
% }
%
% [12] -
% @inproceedings{peet2019sos,
%   title={SOS for systems with multiple delays: Part 2. H∞-optimal estimation},
%   author={Peet, Matthew M and Gu, Keqin},
%   booktitle={2019 American Control Conference (ACC)},
%   pages={3870--3876},
%   year={2019},
%   organization={IEEE}
% }
%
% [12] -
% @article{fridman2001new,
%   title={A new H/sub/spl infin//filter design for linear time delay systems},
%   author={Fridman, Emilia and Shaked, Uri},
%   journal={IEEE Transactions on Signal Processing},
%   volume={49},
%   number={11},
%   pages={2839--2843},
%   year={2001},
%   publisher={IEEE}
% }
% [13]
% @inproceedings{gumussoy2009computing,
%   title={Computing ℋ∞ norms of time-delay systems},
%   author={Gumussoy, Suat and Michiels, Wim},
%   booktitle={Proceedings of the 48h IEEE Conference on Decision and Control (CDC) held jointly with 2009 28th Chinese Control Conference},
%   pages={263--268},
%   year={2009},
%   organization={IEEE}
% }
<|MERGE_RESOLUTION|>--- conflicted
+++ resolved
@@ -402,44 +402,10 @@
 % % Example 1 from [13]
 % H2_norm=1;
 % H2_norm_dual=1;
-<<<<<<< HEAD
-% pvar t 
-=======
->>>>>>> 259d561b
 %  a=1;
 %  b=2;
 %  c=2;
 %  tau=0.5;
-<<<<<<< HEAD
-% x=pde_var('state',1,[],[]);
-% w=pde_var('input',1);
-% z=pde_var('output',1);
-% dde=[diff(x,t,1)==-a*subs(x,t,t-tau)+b*w;
-%             z==c*x];
-% %% Example 2b from [13]
-% H2_norm=1;
-% H2_norm_dual=1;
-% DDE2.A0=[-1 1 2
-%                 1 -3 2
-%                 0 0 -1];
-% nx=size(DDE2.A0,1);
-% DDE2.Ai{1}=(1/5).*[-3 0 1
-%                               1 -2 0
-%                               0 2 -2];
-% DDE2.Ai{2}=(1/5).*[-4 1 0
-%                               0 -2 1
-%                               2 1 -3];
-% DDE2.B1=[1
-%                 1
-%                 1];
-% DDE2.C1=[1 1 1];
-% DDE2.tau=[pi/10 1];
-% x=pde_var('state',3,[],[]);
-% w=pde_var('input',1);
-% z=pde_var('output',1);
-% dde2=[diff(x,t,1)==DDE2.A0*x+DDE2.Ai{1}*subs(x,t,t-DDE2.tau(1))+DDE2.Ai{2}*subs(x,t,t-DDE2.tau(2))+DDE2.B1*w;
-%             z==DDE2.C1*x];
-=======
 % DDE.Ai{1}=-a;
 % DDE.B1=b;
 % DDE.C1=c;
@@ -462,7 +428,6 @@
                 1];
 DDE.C1=[1 1 1];
 DDE.tau=[pi/10 1];
->>>>>>> 259d561b
 %%
 
 % % % %%%% answer - 1.0448
