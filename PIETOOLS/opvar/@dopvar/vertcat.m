--- conflicted
+++ resolved
@@ -42,11 +42,7 @@
 % DJ, 09/29/2021: Small adjustment to avoid error with dopvar-opvar concatenation
 % DJ, 12/30/2021: Adjusted to assure opvar with dopvar returns dopvar
 % DJ - 09/30/23: Prohibit "ambiguous" concatenations.
-<<<<<<< HEAD
-% DB - 11/13/24: "ambiguous" concatenations allowed, warnning added.
-=======
 % SS - 10/09/24: Revert to allow some matrix-opvar concatenations.
->>>>>>> f2535e47
 
 % Deal with single input case
 if nargin==1
@@ -96,7 +92,7 @@
     % a has rows mapping to L2, but b has rows mapping to R.
     % Concatenation would place those rows of a below those of b in the
     % opvar, which we currently prohibit...
-    warning('Proposed opvar concatenation is ambiguous')
+    error('Proposed opvar concatenation is ambiguous, and currently prohibited')
 end
 
 % Finally, let's actually concatenate
